#!/bin/bash

# Copyright Istio Authors
#
# Licensed under the Apache License, Version 2.0 (the "License");
# you may not use this file except in compliance with the License.
# You may obtain a copy of the License at
#
#    http://www.apache.org/licenses/LICENSE-2.0
#
# Unless required by applicable law or agreed to in writing, software
# distributed under the License is distributed on an "AS IS" BASIS,
# WITHOUT WARRANTIES OR CONDITIONS OF ANY KIND, either express or implied.
# See the License for the specific language governing permissions and
# limitations under the License.

WD=$(dirname "$0")
WD=$(cd "$WD"; pwd)

set -eux

if [[ $(command -v gcloud) ]]; then
  gcloud auth configure-docker -q
elif [[ $(command -v docker-credential-gcr) ]]; then
  docker-credential-gcr configure-docker
else
  echo "No credential helpers found, push to docker may not function properly"
fi

DOCKER_HUB=${DOCKER_HUB:-gcr.io/istio-testing}
GCS_BUCKET=${GCS_BUCKET:-istio-build/test}
VERSION="1.8.0-releasebuilder.$(git rev-parse --short HEAD)"

WORK_DIR="$(mktemp -d)/build"
mkdir -p "${WORK_DIR}"

MANIFEST=$(cat <<EOF
version: ${VERSION}
docker: ${DOCKER_HUB}
directory: ${WORK_DIR}
ignoreVulnerability: true
dependencies:
  istio:
    git: https://github.com/istio/istio
    branch: master
  api:
    git: https://github.com/istio/api
    auto: modules
  proxy:
    git: https://github.com/istio/proxy
    auto: deps
  pkg:
    git: https://github.com/istio/pkg
    auto: modules
  client-go:
    git: https://github.com/istio/client-go
    branch: master
    goversionenabled: true
  gogo-genproto:
    git: https://github.com/istio/gogo-genproto
    branch: master
  test-infra:
    git: https://github.com/istio/test-infra
    branch: master
  tools:
    git: https://github.com/istio/tools
    branch: master
  envoy:
<<<<<<< HEAD
    git: https://github.com/envoyproxy/envoy
=======
    git: https://github.com/istio/envoy
>>>>>>> 37d8a4cd
    auto: proxy_workspace
dashboards:
  istio-extension-dashboard: 13277
  istio-mesh-dashboard: 7639
  istio-performance-dashboard: 11829
  istio-service-dashboard: 7636
  istio-workload-dashboard: 7630
  pilot-dashboard: 7645
EOF
)

# "Temporary" hacks
export PATH=${GOPATH}/bin:${PATH}

go run main.go build --manifest <(echo "${MANIFEST}")

go run main.go validate --release "${WORK_DIR}/out"

if [[ -z "${DRY_RUN:-}" ]]; then
  go run main.go publish --release "${WORK_DIR}/out" --gcsbucket "${GCS_BUCKET}" --dockerhub "${DOCKER_HUB}" --dockertags "${VERSION}"
fi<|MERGE_RESOLUTION|>--- conflicted
+++ resolved
@@ -66,11 +66,7 @@
     git: https://github.com/istio/tools
     branch: master
   envoy:
-<<<<<<< HEAD
     git: https://github.com/envoyproxy/envoy
-=======
-    git: https://github.com/istio/envoy
->>>>>>> 37d8a4cd
     auto: proxy_workspace
 dashboards:
   istio-extension-dashboard: 13277
