module istio.io/release-builder

<<<<<<< HEAD
go 1.23
toolchain go1.24.1
=======
go 1.23.0

toolchain go1.24.0
>>>>>>> 0afd4f9c

require (
	cloud.google.com/go/storage v1.46.0
	github.com/Masterminds/semver/v3 v3.3.1
	github.com/go-git/go-git/v5 v5.13.0
	github.com/google/go-containerregistry v0.20.2
	github.com/google/go-github/v35 v35.3.0
	github.com/spf13/cobra v1.8.1
	golang.org/x/mod v0.22.0
	golang.org/x/oauth2 v0.24.0
	google.golang.org/api v0.212.0
	helm.sh/helm/v3 v3.17.3
	istio.io/istio v0.0.0-20241216163125-4f5270fdad7a
	sigs.k8s.io/yaml v1.4.0
)

require (
	cel.dev/expr v0.19.1 // indirect
	cloud.google.com/go v0.117.0 // indirect
	cloud.google.com/go/auth v0.13.0 // indirect
	cloud.google.com/go/auth/oauth2adapt v0.2.6 // indirect
	cloud.google.com/go/compute/metadata v0.6.0 // indirect
	cloud.google.com/go/iam v1.3.0 // indirect
	cloud.google.com/go/monitoring v1.22.0 // indirect
	dario.cat/mergo v1.0.1 // indirect
	github.com/GoogleCloudPlatform/opentelemetry-operations-go/detectors/gcp v1.25.0 // indirect
	github.com/GoogleCloudPlatform/opentelemetry-operations-go/exporter/metric v0.49.0 // indirect
	github.com/GoogleCloudPlatform/opentelemetry-operations-go/internal/resourcemapping v0.49.0 // indirect
	github.com/Microsoft/go-winio v0.6.2 // indirect
	github.com/ProtonMail/go-crypto v1.1.3 // indirect
	github.com/census-instrumentation/opencensus-proto v0.4.1 // indirect
	github.com/cespare/xxhash/v2 v2.3.0 // indirect
	github.com/cloudflare/circl v1.5.0 // indirect
	github.com/cncf/xds/go v0.0.0-20241213214725-57cfbe6fad57 // indirect
	github.com/containerd/stargz-snapshotter/estargz v0.16.3 // indirect
	github.com/cyphar/filepath-securejoin v0.3.6 // indirect
	github.com/distribution/reference v0.6.0 // indirect
	github.com/docker/cli v27.4.0+incompatible // indirect
	github.com/docker/distribution v2.8.3+incompatible // indirect
	github.com/docker/docker v27.4.0+incompatible // indirect
	github.com/docker/docker-credential-helpers v0.8.2 // indirect
	github.com/docker/go-connections v0.5.0 // indirect
	github.com/docker/go-units v0.5.0 // indirect
	github.com/emirpasic/gods v1.18.1 // indirect
	github.com/envoyproxy/go-control-plane v0.13.2-0.20241125134052-fc612d4a3afa // indirect
	github.com/envoyproxy/protoc-gen-validate v1.1.0 // indirect
	github.com/felixge/httpsnoop v1.0.4 // indirect
	github.com/go-git/gcfg v1.5.1-0.20230307220236-3a3c6141e376 // indirect
	github.com/go-git/go-billy/v5 v5.6.0 // indirect
	github.com/go-logr/logr v1.4.2 // indirect
	github.com/go-logr/stdr v1.2.2 // indirect
	github.com/gogo/protobuf v1.3.2 // indirect
	github.com/golang/groupcache v0.0.0-20241129210726-2c02b8208cf8 // indirect
	github.com/google/go-querystring v1.1.0 // indirect
	github.com/google/s2a-go v0.1.8 // indirect
	github.com/google/uuid v1.6.0 // indirect
	github.com/googleapis/enterprise-certificate-proxy v0.3.4 // indirect
	github.com/googleapis/gax-go/v2 v2.14.0 // indirect
	github.com/inconshreveable/mousetrap v1.1.0 // indirect
	github.com/jbenet/go-context v0.0.0-20150711004518-d14ea06fba99 // indirect
	github.com/kevinburke/ssh_config v1.2.0 // indirect
	github.com/klauspost/compress v1.17.11 // indirect
	github.com/mitchellh/go-homedir v1.1.0 // indirect
	github.com/moby/docker-image-spec v1.3.1 // indirect
	github.com/opencontainers/go-digest v1.0.0 // indirect
	github.com/opencontainers/image-spec v1.1.0 // indirect
	github.com/pjbgf/sha1cd v0.3.0 // indirect
	github.com/pkg/errors v0.9.1 // indirect
	github.com/planetscale/vtprotobuf v0.6.1-0.20240409071808-615f978279ca // indirect
	github.com/sergi/go-diff v1.3.2-0.20230802210424-5b0b94c5c0d3 // indirect
	github.com/sirupsen/logrus v1.9.3 // indirect
	github.com/skeema/knownhosts v1.3.0 // indirect
	github.com/spf13/pflag v1.0.5 // indirect
	github.com/vbatts/tar-split v0.11.6 // indirect
	github.com/xanzy/ssh-agent v0.3.3 // indirect
	go.opentelemetry.io/auto/sdk v1.1.0 // indirect
	go.opentelemetry.io/contrib/detectors/gcp v1.33.0 // indirect
	go.opentelemetry.io/contrib/instrumentation/google.golang.org/grpc/otelgrpc v0.58.0 // indirect
	go.opentelemetry.io/contrib/instrumentation/net/http/otelhttp v0.58.0 // indirect
	go.opentelemetry.io/otel v1.33.0 // indirect
	go.opentelemetry.io/otel/metric v1.33.0 // indirect
	go.opentelemetry.io/otel/sdk v1.33.0 // indirect
	go.opentelemetry.io/otel/sdk/metric v1.33.0 // indirect
	go.opentelemetry.io/otel/trace v1.33.0 // indirect
	go.uber.org/multierr v1.11.0 // indirect
	go.uber.org/zap v1.27.0 // indirect
<<<<<<< HEAD
	golang.org/x/crypto v0.36.0 // indirect
	golang.org/x/net v0.37.0 // indirect
	golang.org/x/sync v0.12.0 // indirect
	golang.org/x/sys v0.31.0 // indirect
	golang.org/x/text v0.23.0 // indirect
=======
	golang.org/x/crypto v0.37.0 // indirect
	golang.org/x/net v0.39.0 // indirect
	golang.org/x/sync v0.13.0 // indirect
	golang.org/x/sys v0.32.0 // indirect
	golang.org/x/text v0.24.0 // indirect
>>>>>>> 0afd4f9c
	golang.org/x/time v0.8.0 // indirect
	google.golang.org/genproto v0.0.0-20241209162323-e6fa225c2576 // indirect
	google.golang.org/genproto/googleapis/api v0.0.0-20241209162323-e6fa225c2576 // indirect
	google.golang.org/genproto/googleapis/rpc v0.0.0-20241209162323-e6fa225c2576 // indirect
	google.golang.org/grpc v1.69.0 // indirect
	google.golang.org/protobuf v1.36.0 // indirect
	gopkg.in/warnings.v0 v0.1.2 // indirect
	k8s.io/klog/v2 v2.130.1 // indirect
)<|MERGE_RESOLUTION|>--- conflicted
+++ resolved
@@ -1,13 +1,8 @@
 module istio.io/release-builder
 
-<<<<<<< HEAD
-go 1.23
-toolchain go1.24.1
-=======
 go 1.23.0
 
 toolchain go1.24.0
->>>>>>> 0afd4f9c
 
 require (
 	cloud.google.com/go/storage v1.46.0
@@ -94,19 +89,11 @@
 	go.opentelemetry.io/otel/trace v1.33.0 // indirect
 	go.uber.org/multierr v1.11.0 // indirect
 	go.uber.org/zap v1.27.0 // indirect
-<<<<<<< HEAD
-	golang.org/x/crypto v0.36.0 // indirect
-	golang.org/x/net v0.37.0 // indirect
-	golang.org/x/sync v0.12.0 // indirect
-	golang.org/x/sys v0.31.0 // indirect
-	golang.org/x/text v0.23.0 // indirect
-=======
 	golang.org/x/crypto v0.37.0 // indirect
 	golang.org/x/net v0.39.0 // indirect
 	golang.org/x/sync v0.13.0 // indirect
 	golang.org/x/sys v0.32.0 // indirect
 	golang.org/x/text v0.24.0 // indirect
->>>>>>> 0afd4f9c
 	golang.org/x/time v0.8.0 // indirect
 	google.golang.org/genproto v0.0.0-20241209162323-e6fa225c2576 // indirect
 	google.golang.org/genproto/googleapis/api v0.0.0-20241209162323-e6fa225c2576 // indirect
